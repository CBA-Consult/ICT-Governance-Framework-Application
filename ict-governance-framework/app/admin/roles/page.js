--- conflicted
+++ resolved
@@ -543,35 +543,14 @@
         )}
       </div>
 
-<<<<<<< HEAD
-      {/* Modals */}
-=======
       {/* Modals would go here - CreateRoleModal, EditRoleModal, ManagePermissionsModal */}
       {/* For now, these are placeholders as they would require additional components */}
       {/* Create Role Modal */}
->>>>>>> 3f4c2396
       <CreateRoleModal
         isOpen={showCreateModal}
         onClose={() => setShowCreateModal(false)}
         onRoleCreated={handleRoleCreated}
-<<<<<<< HEAD
-      />
-
-      <EditRoleModal
-        isOpen={showEditModal}
-        onClose={() => setShowEditModal(false)}
-        role={selectedRole}
-        onRoleUpdated={handleRoleUpdated}
-      />
-
-      <ManagePermissionsModal
-        isOpen={showPermissionsModal}
-        onClose={() => setShowPermissionsModal(false)}
-        role={selectedRole}
-        onPermissionsUpdated={handlePermissionsUpdated}
-=======
         apiClient={apiClient}
->>>>>>> 3f4c2396
       />
     </div>
   );
