--- conflicted
+++ resolved
@@ -65,50 +65,6 @@
                 </div>
                 {/* Compliance Group */}
                 {hasPermission('compliance.read') && (
-<<<<<<< HEAD
-                  <>
-                    <Link href="/compliance" className="text-gray-600 hover:text-gray-900 dark:text-gray-300 dark:hover:text-white">
-                      Compliance
-                    </Link>
-                    <Link href="/compliance-dashboard" className="text-gray-600 hover:text-gray-900 dark:text-gray-300 dark:hover:text-white">
-                      Compliance Dashboard
-                    </Link>
-                  </>
-                )}
-
-                {hasPermission('view_security_metrics') && (
-                  <Link href="/secure-score" className="text-blue-600 hover:text-blue-800 dark:text-blue-400 dark:hover:text-blue-300 font-medium">
-                    Secure Score
-                  </Link>
-                )}
-
-                {hasPermission('system.audit') && (
-                  <Link href="/defender-activities" className="text-gray-600 hover:text-gray-900 dark:text-gray-300 dark:hover:text-white">
-                    Defender Activities
-                  </Link>
-                )}
-
-                {hasPermission('alert.read') && (
-                  <Link href="/alerts" className="text-gray-600 hover:text-gray-900 dark:text-gray-300 dark:hover:text-white">
-                    Alerts
-                  </Link>
-                )}
-
-                <Link href="/notifications" className="text-gray-600 hover:text-gray-900 dark:text-gray-300 dark:hover:text-white">
-                  Notifications
-                </Link>
-
-                {hasPermission('data_collection_read') && (
-                  <Link href="/data-collection" className="text-gray-600 hover:text-gray-900 dark:text-gray-300 dark:hover:text-white">
-                    Data Collection
-                  </Link>
-                )}
-
-                {hasPermission('reporting_read') && (
-                  <Link href="/reporting" className="text-gray-600 hover:text-gray-900 dark:text-gray-300 dark:hover:text-white">
-                    Reports
-                  </Link>
-=======
                   <div className="relative" style={{ display: 'inline-block' }}>
                     <button
                       className="text-gray-600 hover:text-gray-900 dark:text-gray-300 dark:hover:text-white font-semibold flex items-center"
@@ -123,7 +79,6 @@
                       </div>
                     )}
                   </div>
->>>>>>> 83eca2f2
                 )}
                 {/* Security Group */}
                 {hasPermission('view_security_metrics') && (
