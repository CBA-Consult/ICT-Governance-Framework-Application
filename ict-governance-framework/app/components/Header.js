--- conflicted
+++ resolved
@@ -96,11 +96,6 @@
                 )}
 
                 {hasPermission('view_security_metrics') && (
-<<<<<<< HEAD
-                  <Link href="/secure-score" className="text-blue-600 hover:text-blue-800 dark:text-blue-400 dark:hover:text-blue-300 font-medium">
-                    Secure Score
-                  </Link>
-=======
                   <>
                     <Link href="/secure-score" className="text-blue-600 hover:text-blue-800 dark:text-blue-400 dark:hover:text-blue-300 font-medium">
                       Secure Score
@@ -110,7 +105,6 @@
                       CISO Dashboard
                     </Link>
                   </>
->>>>>>> bbe52551
                 )}
 
                 {hasPermission('system.audit') && (
