--- conflicted
+++ resolved
@@ -137,11 +137,7 @@
       
       // Pass user information back to parent for success message
       onUserUpdated({
-<<<<<<< HEAD
-        username: userData.username,
-=======
         username: formData.username, // Use form data since we don't send username to API
->>>>>>> 43db47ca
         email: userData.email,
         firstName: userData.first_name,
         lastName: userData.last_name
