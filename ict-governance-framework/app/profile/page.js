--- conflicted
+++ resolved
@@ -3,8 +3,6 @@
 import React, { useState, useEffect } from 'react';
 import { useAuth } from '../contexts/AuthContext';
 import { withAuth } from '../contexts/AuthContext';
-<<<<<<< HEAD
-=======
 import ProfileHeader from '../components/profile/ProfileHeader';
 import TabNavigation from '../components/profile/TabNavigation';
 import PersonalInfoTab from '../components/profile/PersonalInfoTab';
@@ -13,7 +11,6 @@
 import PreferencesTab from '../components/profile/PreferencesTab';
 import { Tabs, TabsContent } from '../../components/ui/tabs';
 import { Alert, AlertDescription } from '../../components/ui/alert';
->>>>>>> 60f5603d
 
 function ProfilePage() {
   const { user, apiClient, updateUser } = useAuth();
@@ -23,17 +20,11 @@
   const [isEditing, setIsEditing] = useState(false);
   const [formData, setFormData] = useState({});
   const [saving, setSaving] = useState(false);
-<<<<<<< HEAD
-  const [activeTab, setActiveTab] = useState('profile');
-=======
   const [activeTab, setActiveTab] = useState('personal');
->>>>>>> 60f5603d
   const [sessions, setSessions] = useState([]);
   const [activity, setActivity] = useState([]);
   const [preferences, setPreferences] = useState({});
 
-<<<<<<< HEAD
-=======
   // Tab configuration with icons
   const tabs = [
     {
@@ -79,7 +70,6 @@
     }
   ];
 
->>>>>>> 60f5603d
   // Fetch profile data
   useEffect(() => {
     fetchProfile();
@@ -180,8 +170,6 @@
     }
   };
 
-<<<<<<< HEAD
-=======
   const handlePhotoUpload = () => {
     // Create a file input element
     const input = document.createElement('input');
@@ -230,23 +218,17 @@
     }
   };
 
->>>>>>> 60f5603d
   const formatDate = (dateString) => {
     return new Date(dateString).toLocaleString();
   };
 
   if (loading) {
     return (
-<<<<<<< HEAD
-      <div className="min-h-screen flex items-center justify-center">
-        <div className="animate-spin rounded-full h-32 w-32 border-b-2 border-blue-600"></div>
-=======
       <div className="min-h-screen flex items-center justify-center bg-gray-50">
         <div className="flex flex-col items-center space-y-4">
           <div className="animate-spin rounded-full h-12 w-12 border-b-2 border-blue-600"></div>
           <p className="text-gray-600">Loading your profile...</p>
         </div>
->>>>>>> 60f5603d
       </div>
     );
   }
@@ -256,15 +238,6 @@
       <div className="min-h-screen flex items-center justify-center bg-gray-50">
         <div className="max-w-md w-full space-y-8">
           <div className="text-center">
-<<<<<<< HEAD
-            <h2 className="mt-6 text-3xl font-extrabold text-gray-900">
-              Error Loading Profile
-            </h2>
-            <p className="mt-2 text-sm text-gray-600">{error}</p>
-            <button
-              onClick={fetchProfile}
-              className="mt-4 bg-blue-600 text-white px-4 py-2 rounded hover:bg-blue-700"
-=======
             <svg className="w-16 h-16 text-red-500 mx-auto mb-4" fill="none" stroke="currentColor" viewBox="0 0 24 24">
               <path strokeLinecap="round" strokeLinejoin="round" strokeWidth={2} d="M12 9v2m0 4h.01m-6.938 4h13.856c1.54 0 2.502-1.667 1.732-2.5L13.732 4c-.77-.833-1.964-.833-2.732 0L3.732 16.5c-.77.833.192 2.5 1.732 2.5z" />
             </svg>
@@ -275,7 +248,6 @@
             <button
               onClick={fetchProfile}
               className="bg-blue-600 text-white px-6 py-2 rounded-lg hover:bg-blue-700 transition-colors"
->>>>>>> 60f5603d
             >
               Try Again
             </button>
@@ -288,351 +260,6 @@
   return (
     <div className="min-h-screen bg-gray-50 py-8">
       <div className="max-w-7xl mx-auto px-4 sm:px-6 lg:px-8">
-<<<<<<< HEAD
-        {/* Header */}
-        <div className="bg-white shadow rounded-lg mb-6">
-          <div className="px-6 py-4">
-            <div className="flex items-center justify-between">
-              <div className="flex items-center space-x-4">
-                <div className="h-16 w-16 bg-blue-600 rounded-full flex items-center justify-center">
-                  <span className="text-white text-xl font-bold">
-                    {profile?.first_name?.[0]}{profile?.last_name?.[0]}
-                  </span>
-                </div>
-                <div>
-                  <h1 className="text-2xl font-bold text-gray-900">
-                    {profile?.display_name || `${profile?.first_name} ${profile?.last_name}`}
-                  </h1>
-                  <p className="text-gray-600">{profile?.email}</p>
-                  <p className="text-sm text-gray-500">
-                    {profile?.department} • {profile?.job_title}
-                  </p>
-                </div>
-              </div>
-              <div className="flex space-x-2">
-                {!isEditing ? (
-                  <button
-                    onClick={() => setIsEditing(true)}
-                    className="bg-blue-600 text-white px-4 py-2 rounded hover:bg-blue-700"
-                  >
-                    Edit Profile
-                  </button>
-                ) : (
-                  <div className="space-x-2">
-                    <button
-                      onClick={handleSaveProfile}
-                      disabled={saving}
-                      className="bg-green-600 text-white px-4 py-2 rounded hover:bg-green-700 disabled:opacity-50"
-                    >
-                      {saving ? 'Saving...' : 'Save'}
-                    </button>
-                    <button
-                      onClick={handleCancelEdit}
-                      className="bg-gray-600 text-white px-4 py-2 rounded hover:bg-gray-700"
-                    >
-                      Cancel
-                    </button>
-                  </div>
-                )}
-              </div>
-            </div>
-          </div>
-        </div>
-
-        {/* Error Message */}
-        {error && (
-          <div className="bg-red-50 border border-red-200 rounded-md p-4 mb-6">
-            <div className="flex">
-              <div className="ml-3">
-                <h3 className="text-sm font-medium text-red-800">Error</h3>
-                <div className="mt-2 text-sm text-red-700">{error}</div>
-              </div>
-            </div>
-          </div>
-        )}
-
-        {/* Tabs */}
-        <div className="bg-white shadow rounded-lg">
-          <div className="border-b border-gray-200">
-            <nav className="-mb-px flex space-x-8 px-6">
-              {[
-                { id: 'profile', name: 'Profile Information' },
-                { id: 'security', name: 'Security' },
-                { id: 'activity', name: 'Activity' },
-                { id: 'preferences', name: 'Preferences' }
-              ].map((tab) => (
-                <button
-                  key={tab.id}
-                  onClick={() => {
-                    setActiveTab(tab.id);
-                    if (tab.id === 'security') fetchSessions();
-                    if (tab.id === 'activity') fetchActivity();
-                  }}
-                  className={`py-4 px-1 border-b-2 font-medium text-sm ${
-                    activeTab === tab.id
-                      ? 'border-blue-500 text-blue-600'
-                      : 'border-transparent text-gray-500 hover:text-gray-700 hover:border-gray-300'
-                  }`}
-                >
-                  {tab.name}
-                </button>
-              ))}
-            </nav>
-          </div>
-
-          <div className="p-6">
-            {/* Profile Information Tab */}
-            {activeTab === 'profile' && (
-              <div className="space-y-6">
-                <div className="grid grid-cols-1 md:grid-cols-2 gap-6">
-                  <div>
-                    <label className="block text-sm font-medium text-gray-700">First Name</label>
-                    {isEditing ? (
-                      <input
-                        type="text"
-                        name="firstName"
-                        value={formData.firstName}
-                        onChange={handleInputChange}
-                        className="mt-1 block w-full border border-gray-300 rounded-md px-3 py-2 focus:outline-none focus:ring-blue-500 focus:border-blue-500"
-                      />
-                    ) : (
-                      <p className="mt-1 text-gray-900">{profile?.first_name || 'Not set'}</p>
-                    )}
-                  </div>
-
-                  <div>
-                    <label className="block text-sm font-medium text-gray-700">Last Name</label>
-                    {isEditing ? (
-                      <input
-                        type="text"
-                        name="lastName"
-                        value={formData.lastName}
-                        onChange={handleInputChange}
-                        className="mt-1 block w-full border border-gray-300 rounded-md px-3 py-2 focus:outline-none focus:ring-blue-500 focus:border-blue-500"
-                      />
-                    ) : (
-                      <p className="mt-1 text-gray-900">{profile?.last_name || 'Not set'}</p>
-                    )}
-                  </div>
-
-                  <div>
-                    <label className="block text-sm font-medium text-gray-700">Display Name</label>
-                    {isEditing ? (
-                      <input
-                        type="text"
-                        name="displayName"
-                        value={formData.displayName}
-                        onChange={handleInputChange}
-                        className="mt-1 block w-full border border-gray-300 rounded-md px-3 py-2 focus:outline-none focus:ring-blue-500 focus:border-blue-500"
-                      />
-                    ) : (
-                      <p className="mt-1 text-gray-900">{profile?.display_name || 'Not set'}</p>
-                    )}
-                  </div>
-
-                  <div>
-                    <label className="block text-sm font-medium text-gray-700">Email</label>
-                    <p className="mt-1 text-gray-900">{profile?.email}</p>
-                    <p className="text-xs text-gray-500">Email cannot be changed</p>
-                  </div>
-
-                  <div>
-                    <label className="block text-sm font-medium text-gray-700">Phone</label>
-                    {isEditing ? (
-                      <input
-                        type="tel"
-                        name="phone"
-                        value={formData.phone}
-                        onChange={handleInputChange}
-                        className="mt-1 block w-full border border-gray-300 rounded-md px-3 py-2 focus:outline-none focus:ring-blue-500 focus:border-blue-500"
-                      />
-                    ) : (
-                      <p className="mt-1 text-gray-900">{profile?.phone || 'Not set'}</p>
-                    )}
-                  </div>
-
-                  <div>
-                    <label className="block text-sm font-medium text-gray-700">Office Location</label>
-                    {isEditing ? (
-                      <input
-                        type="text"
-                        name="officeLocation"
-                        value={formData.officeLocation}
-                        onChange={handleInputChange}
-                        className="mt-1 block w-full border border-gray-300 rounded-md px-3 py-2 focus:outline-none focus:ring-blue-500 focus:border-blue-500"
-                      />
-                    ) : (
-                      <p className="mt-1 text-gray-900">{profile?.office_location || 'Not set'}</p>
-                    )}
-                  </div>
-
-                  <div>
-                    <label className="block text-sm font-medium text-gray-700">Department</label>
-                    <p className="mt-1 text-gray-900">{profile?.department || 'Not set'}</p>
-                  </div>
-
-                  <div>
-                    <label className="block text-sm font-medium text-gray-700">Job Title</label>
-                    <p className="mt-1 text-gray-900">{profile?.job_title || 'Not set'}</p>
-                  </div>
-                </div>
-
-                {/* Roles and Permissions */}
-                <div className="grid grid-cols-1 md:grid-cols-2 gap-6">
-                  <div>
-                    <label className="block text-sm font-medium text-gray-700 mb-2">Roles</label>
-                    <div className="space-y-1">
-                      {profile?.roles?.length > 0 ? (
-                        profile.roles.map((role, index) => (
-                          <span
-                            key={index}
-                            className="inline-block bg-blue-100 text-blue-800 text-xs px-2 py-1 rounded mr-2"
-                          >
-                            {role.roleName}
-                          </span>
-                        ))
-                      ) : (
-                        <p className="text-gray-500">No roles assigned</p>
-                      )}
-                    </div>
-                  </div>
-
-                  <div>
-                    <label className="block text-sm font-medium text-gray-700 mb-2">Permissions</label>
-                    <div className="space-y-1 max-h-32 overflow-y-auto">
-                      {profile?.permissions?.length > 0 ? (
-                        profile.permissions.map((permission, index) => (
-                          <span
-                            key={index}
-                            className="inline-block bg-green-100 text-green-800 text-xs px-2 py-1 rounded mr-2 mb-1"
-                          >
-                            {permission}
-                          </span>
-                        ))
-                      ) : (
-                        <p className="text-gray-500">No permissions assigned</p>
-                      )}
-                    </div>
-                  </div>
-                </div>
-              </div>
-            )}
-
-            {/* Security Tab */}
-            {activeTab === 'security' && (
-              <div className="space-y-6">
-                <div>
-                  <h3 className="text-lg font-medium text-gray-900 mb-4">Active Sessions</h3>
-                  <div className="space-y-4">
-                    {sessions.map((session) => (
-                      <div
-                        key={session.sessionId}
-                        className={`border rounded-lg p-4 ${
-                          session.isCurrent ? 'border-green-500 bg-green-50' : 'border-gray-200'
-                        }`}
-                      >
-                        <div className="flex justify-between items-start">
-                          <div>
-                            <div className="flex items-center space-x-2">
-                              <h4 className="font-medium text-gray-900">
-                                {session.deviceInfo?.platform || 'Unknown Device'}
-                              </h4>
-                              {session.isCurrent && (
-                                <span className="bg-green-100 text-green-800 text-xs px-2 py-1 rounded">
-                                  Current Session
-                                </span>
-                              )}
-                            </div>
-                            <p className="text-sm text-gray-600">IP: {session.ipAddress}</p>
-                            <p className="text-sm text-gray-600">
-                              Last Activity: {formatDate(session.lastActivity)}
-                            </p>
-                            <p className="text-sm text-gray-600">
-                              Expires: {formatDate(session.expiresAt)}
-                            </p>
-                          </div>
-                          {!session.isCurrent && (
-                            <button
-                              onClick={() => handleRevokeSession(session.sessionId)}
-                              className="text-red-600 hover:text-red-800 text-sm"
-                            >
-                              Revoke
-                            </button>
-                          )}
-                        </div>
-                      </div>
-                    ))}
-                  </div>
-                  {sessions.length > 1 && (
-                    <button
-                      onClick={handleRevokeAllSessions}
-                      className="mt-4 bg-red-600 text-white px-4 py-2 rounded hover:bg-red-700"
-                    >
-                      Revoke All Other Sessions
-                    </button>
-                  )}
-                </div>
-              </div>
-            )}
-
-            {/* Activity Tab */}
-            {activeTab === 'activity' && (
-              <div className="space-y-6">
-                <h3 className="text-lg font-medium text-gray-900">Recent Activity</h3>
-                <div className="space-y-4">
-                  {activity.map((item) => (
-                    <div key={item.log_id} className="border-l-4 border-blue-500 pl-4">
-                      <div className="flex justify-between items-start">
-                        <div>
-                          <h4 className="font-medium text-gray-900">{item.activity_type}</h4>
-                          <p className="text-sm text-gray-600">{item.activity_description}</p>
-                          <p className="text-xs text-gray-500">
-                            {formatDate(item.created_at)} • {item.ip_address}
-                          </p>
-                        </div>
-                        <span
-                          className={`text-xs px-2 py-1 rounded ${
-                            item.success
-                              ? 'bg-green-100 text-green-800'
-                              : 'bg-red-100 text-red-800'
-                          }`}
-                        >
-                          {item.success ? 'Success' : 'Failed'}
-                        </span>
-                      </div>
-                    </div>
-                  ))}
-                </div>
-              </div>
-            )}
-
-            {/* Preferences Tab */}
-            {activeTab === 'preferences' && (
-              <div className="space-y-6">
-                <h3 className="text-lg font-medium text-gray-900">User Preferences</h3>
-                <div className="grid grid-cols-1 md:grid-cols-2 gap-6">
-                  <div>
-                    <label className="block text-sm font-medium text-gray-700">Theme</label>
-                    <p className="mt-1 text-gray-900">{preferences?.theme || 'Not set'}</p>
-                  </div>
-                  <div>
-                    <label className="block text-sm font-medium text-gray-700">Language</label>
-                    <p className="mt-1 text-gray-900">{preferences?.language || 'Not set'}</p>
-                  </div>
-                  <div>
-                    <label className="block text-sm font-medium text-gray-700">Timezone</label>
-                    <p className="mt-1 text-gray-900">{preferences?.timezone || 'Not set'}</p>
-                  </div>
-                </div>
-                <div className="bg-yellow-50 border border-yellow-200 rounded-md p-4">
-                  <p className="text-sm text-yellow-800">
-                    Preference editing will be available in a future update.
-                  </p>
-                </div>
-              </div>
-            )}
-          </div>
-=======
         {/* Profile Header */}
         <ProfileHeader
           user={profile}
@@ -694,7 +321,6 @@
               </TabsContent>
             </div>
           </Tabs>
->>>>>>> 60f5603d
         </div>
       </div>
     </div>
