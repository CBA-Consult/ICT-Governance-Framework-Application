// File: ict-governance-framework/server.js
// Express server for the ICT Governance Framework with user management

const express = require('express');
const cors = require('cors');
const helmet = require('helmet');
const rateLimit = require('express-rate-limit');
const path = require('path');
require('dotenv').config({ path: require('path').resolve(__dirname, '../.env') });

// Import existing API routes
const defenderActivitiesRoute = require('./api/defender-activities');
const defenderEntitiesRouter = require('./api/defender-entities');
const defenderAlertsRouter = require('./api/defender-alerts');
const defenderFilesRouter = require('./api/defender-files');
const defenderDataEnrichmentRouter = require('./api/defender-dataenrichment');
const feedbackRouter = require('./api/feedback');
const escalationsRouter = require('./api/escalations');

// Import new user management API routes
const authRouter = require('./api/auth');
<<<<<<< HEAD
=======
const usersRouter = require('./api/users');
const rolesRouter = require('./api/roles');
>>>>>>> 9a4d4eea

const app = express();
const PORT = process.env.PORT || 4000;

// Security middleware
app.use(helmet({
  contentSecurityPolicy: {
    directives: {
      defaultSrc: ["'self'"],
      styleSrc: ["'self'", "'unsafe-inline'"],
      scriptSrc: ["'self'"],
      imgSrc: ["'self'", "data:", "https:"],
      connectSrc: ["'self'"],
      fontSrc: ["'self'"],
      objectSrc: ["'none'"],
      mediaSrc: ["'self'"],
      frameSrc: ["'none'"],
    },
  },
  crossOriginEmbedderPolicy: false
}));

// Rate limiting
const generalLimiter = rateLimit({
  windowMs: 15 * 60 * 1000, // 15 minutes
  max: 100, // limit each IP to 100 requests per windowMs
  message: {
    error: 'Too many requests from this IP, please try again later',
    code: 'RATE_LIMIT_EXCEEDED'
  },
  standardHeaders: true,
  legacyHeaders: false,
});

app.use(generalLimiter);
app.use(cors());
app.use(express.json({ limit: '10mb' }));
app.use(express.urlencoded({ extended: true, limit: '10mb' }));

// Trust proxy for accurate IP addresses
app.set('trust proxy', 1);

// Mount the API routes
// Authentication and user management routes
app.use('/api/auth', authRouter);
<<<<<<< HEAD
=======
app.use('/api/users', usersRouter);
app.use('/api/roles', rolesRouter);
>>>>>>> 9a4d4eea

// Existing application routes
app.use('/api/defender-activities', defenderActivitiesRoute);
app.use('/api/defender-entities', defenderEntitiesRouter);
app.use('/api/defender-alerts', defenderAlertsRouter);
app.use('/api/defender-files', defenderFilesRouter);
app.use('/api/defender-dataenrichment', defenderDataEnrichmentRouter);
app.use('/api/feedback', feedbackRouter);
app.use('/api/escalations', escalationsRouter);

// Health check
app.get('/api/health', (req, res) => res.json({ 
  status: 'ok',
  timestamp: new Date().toISOString(),
  version: '1.0.0',
  services: {
    database: 'connected',
    authentication: 'enabled',
    userManagement: 'enabled'
  }
}));

app.listen(PORT, () => {
  console.log(`Express server running on http://localhost:${PORT}`);
});<|MERGE_RESOLUTION|>--- conflicted
+++ resolved
@@ -19,11 +19,8 @@
 
 // Import new user management API routes
 const authRouter = require('./api/auth');
-<<<<<<< HEAD
-=======
 const usersRouter = require('./api/users');
 const rolesRouter = require('./api/roles');
->>>>>>> 9a4d4eea
 
 const app = express();
 const PORT = process.env.PORT || 4000;
@@ -69,11 +66,8 @@
 // Mount the API routes
 // Authentication and user management routes
 app.use('/api/auth', authRouter);
-<<<<<<< HEAD
-=======
 app.use('/api/users', usersRouter);
 app.use('/api/roles', rolesRouter);
->>>>>>> 9a4d4eea
 
 // Existing application routes
 app.use('/api/defender-activities', defenderActivitiesRoute);
