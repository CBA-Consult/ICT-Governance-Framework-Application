--- conflicted
+++ resolved
@@ -2,11 +2,7 @@
 const express = require('express');
 const { Pool } = require('pg');
 const { v4: uuidv4 } = require('uuid');
-<<<<<<< HEAD
-const { authenticateToken, requirePermission } = require('../middleware/auth');
-=======
 const { authenticateToken, requirePermissions } = require('../middleware/auth');
->>>>>>> 802f588d
 
 const router = express.Router();
 const pool = new Pool({ connectionString: process.env.DATABASE_URL });
@@ -15,11 +11,7 @@
 router.use(authenticateToken);
 
 // GET /api/escalations/list - Get all escalations
-<<<<<<< HEAD
-router.get('/list', requirePermission('escalation.read'), async (req, res) => {
-=======
 router.get('/list', requirePermissions('escalation.read'), async (req, res) => {
->>>>>>> 802f588d
   try {
     const { status, priority, level, limit = 50, offset = 0 } = req.query;
     
@@ -72,11 +64,7 @@
 });
 
 // GET /api/escalations/:id - Get specific escalation
-<<<<<<< HEAD
-router.get('/:id', requirePermission('escalation.read'), async (req, res) => {
-=======
 router.get('/:id', requirePermissions('escalation.read'), async (req, res) => {
->>>>>>> 802f588d
   try {
     const { id } = req.params;
     
@@ -118,11 +106,7 @@
 });
 
 // POST /api/escalations/:id/action - Perform action on escalation
-<<<<<<< HEAD
-router.post('/:id/action', requirePermission('escalation.manage'), async (req, res) => {
-=======
 router.post('/:id/action', requirePermissions('escalation.manage'), async (req, res) => {
->>>>>>> 802f588d
   const client = await pool.connect();
   
   try {
@@ -261,11 +245,7 @@
 });
 
 // POST /api/escalations/create - Create new escalation
-<<<<<<< HEAD
-router.post('/create', requirePermission('escalation.create'), async (req, res) => {
-=======
 router.post('/create', requirePermissions('escalation.create'), async (req, res) => {
->>>>>>> 802f588d
   const client = await pool.connect();
   
   try {
@@ -355,11 +335,7 @@
 });
 
 // GET /api/escalations/metrics - Get escalation metrics
-<<<<<<< HEAD
-router.get('/metrics', requirePermission('escalation.read'), async (req, res) => {
-=======
 router.get('/metrics', requirePermissions('escalation.read'), async (req, res) => {
->>>>>>> 802f588d
   try {
     const metricsQuery = `
       SELECT 
