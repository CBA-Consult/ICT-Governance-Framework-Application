--- conflicted
+++ resolved
@@ -5,11 +5,7 @@
 const { v4: uuidv4 } = require('uuid');
 const path = require('path');
 const fs = require('fs');
-<<<<<<< HEAD
-const { authenticateToken, requirePermission } = require('../middleware/auth');
-=======
 const { authenticateToken, requirePermissions } = require('../middleware/auth');
->>>>>>> 802f588d
 
 const router = express.Router();
 const pool = new Pool({ connectionString: process.env.DATABASE_URL });
@@ -49,11 +45,7 @@
 });
 
 // POST /api/feedback/submit - Submit new feedback
-<<<<<<< HEAD
-router.post('/submit', requirePermission('feedback.create'), upload.array('attachments', 5), async (req, res) => {
-=======
 router.post('/submit', requirePermissions('feedback.create'), upload.array('attachments', 5), async (req, res) => {
->>>>>>> 802f588d
   const client = await pool.connect();
   
   try {
@@ -164,11 +156,7 @@
 });
 
 // GET /api/feedback/list - Get feedback items (with optional filters)
-<<<<<<< HEAD
-router.get('/list', requirePermission('feedback.read'), async (req, res) => {
-=======
 router.get('/list', requirePermissions('feedback.read'), async (req, res) => {
->>>>>>> 802f588d
   try {
     const { status, priority, category, limit = 50, offset = 0 } = req.query;
     
@@ -219,11 +207,7 @@
 });
 
 // GET /api/feedback/:id - Get specific feedback item
-<<<<<<< HEAD
-router.get('/:id', requirePermission('feedback.read'), async (req, res) => {
-=======
 router.get('/:id', requirePermissions('feedback.read'), async (req, res) => {
->>>>>>> 802f588d
   try {
     const { id } = req.params;
     
@@ -261,11 +245,7 @@
 });
 
 // POST /api/feedback/:id/response - Add response to feedback
-<<<<<<< HEAD
-router.post('/:id/response', requirePermission('feedback.manage'), async (req, res) => {
-=======
 router.post('/:id/response', requirePermissions('feedback.manage'), async (req, res) => {
->>>>>>> 802f588d
   const client = await pool.connect();
   
   try {
