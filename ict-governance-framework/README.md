

# ICT Governance & IT Management Framework

**[See: Repository Table of Contents](../Table-of-Contents.md)**

A comprehensive ICT Governance and IT Management Framework with advanced user management, role-based access control, and security features. This interactive dashboard provides a user-friendly interface for exploring governance, compliance, and management processes.

## Project Purpose

The framework and dashboard aim to:
- Provide a user-friendly interface for exploring the detailed governance, compliance, and management processes documented in the Markdown (.md) files.
- Serve as a central portal for stakeholders to access, understand, and implement the framework's policies, procedures, and best practices.
- Enable secure user management with role-based access control and comprehensive audit trails.
- Support workflow automation and compliance monitoring features aligned with the framework.

## Current Status

- **✅ User Management System Complete:** Full authentication, authorization, and user management with RBAC
- **✅ Security Features Implemented:** JWT authentication, session management, activity logging, and rate limiting
- **✅ Backend Refactor Complete:** Modular Express API endpoints for Defender for Cloud Apps and user management
- **✅ Database Schema Updated:** PostgreSQL tables for users, roles, permissions, sessions, and audit trails
- **✅ API Integration:** Comprehensive REST API with authentication and authorization middleware
- **✅ Frontend Authentication:** Login/register forms, protected routes, and user management interface
- **✅ Documentation Source:** All authoritative content is maintained in the Markdown files at the root of this repository and referenced in the [Table of Contents](../Table-of-Contents.md)

## 🚀 Getting Started

### Prerequisites

- Node.js (v16 or higher)
- PostgreSQL (v12 or higher)
- npm or yarn package manager

### 1. **Install Dependencies**

```bash
cd ict-governance-framework
npm install
```

### 2. **Setup Environment**

```bash
cp .env.example .env
# Edit .env with your database and JWT secrets
```

**Important Environment Variables:**
```bash
# Database Configuration
DATABASE_URL=postgresql://username:password@localhost:5432/ict_governance_framework

# JWT Configuration (Generate strong secrets for production)
JWT_ACCESS_SECRET=your-super-secret-access-key-change-this-in-production
JWT_REFRESH_SECRET=your-super-secret-refresh-key-change-this-in-production

# API Configuration
PORT=4000
NODE_ENV=development

# Frontend Configuration
NEXT_PUBLIC_API_URL=http://localhost:4000/api
```

### 3. **Setup Database**

```bash
# Create your PostgreSQL database
createdb ict_governance_framework

# Run the SQL schema file against your PostgreSQL database
psql -d ict_governance_framework -f db-schema.sql
```

### 4. **Start Backend**

```bash
node server.js
```

The backend API will be available at `http://localhost:4000`

### 5. **Start Frontend**

```bash
npm run dev
```

The frontend application will be available at `http://localhost:3000`
<<<<<<< HEAD

## 📋 Default Admin Account

After running the database schema, you can create a super admin account by registering through the UI or using the API directly. The first user should be assigned the `super_admin` role manually in the database.

### Option 1: Register through UI
1. Navigate to `http://localhost:3000/auth?mode=register`
2. Fill out the registration form
3. After registration, manually update the user's role in the database:

```sql
-- Find your user ID
SELECT user_id, username, email FROM users WHERE email = 'your-email@example.com';

-- Assign super_admin role
INSERT INTO user_roles (user_id, role_id, assigned_by, assignment_reason)
VALUES ('YOUR_USER_ID', 'ROLE_SUPER_ADMIN', 'YOUR_USER_ID', 'Initial super admin setup');
```

### Option 2: Create directly via API
```bash
curl -X POST http://localhost:4000/api/auth/register \
  -H "Content-Type: application/json" \
  -d '{
    "username": "admin",
    "email": "admin@example.com",
    "password": "AdminPass123!",
    "firstName": "System",
    "lastName": "Administrator",
    "department": "IT",
    "jobTitle": "System Administrator"
  }'
```

=======

## 📋 Default Admin Account

After running the database schema, you can create a super admin account by registering through the UI or using the API directly. The first user should be assigned the `super_admin` role manually in the database.

### Option 1: Register through UI
1. Navigate to `http://localhost:3000/auth?mode=register`
2. Fill out the registration form
3. After registration, manually update the user's role in the database:

```sql
-- Find your user ID
SELECT user_id, username, email FROM users WHERE email = 'your-email@example.com';

-- Assign super_admin role
INSERT INTO user_roles (user_id, role_id, assigned_by, assignment_reason)
VALUES ('YOUR_USER_ID', 'ROLE_SUPER_ADMIN', 'YOUR_USER_ID', 'Initial super admin setup');
```

### Option 2: Create directly via API
```bash
curl -X POST http://localhost:4000/api/auth/register \
  -H "Content-Type: application/json" \
  -d '{
    "username": "admin",
    "email": "admin@example.com",
    "password": "AdminPass123!",
    "firstName": "System",
    "lastName": "Administrator",
    "department": "IT",
    "jobTitle": "System Administrator"
  }'
```

>>>>>>> ef39d768
Then assign the super_admin role using the SQL command above.

## 🔐 Key Features

### **Secure Authentication**
- JWT-based authentication with access and refresh tokens
- Token expiration and automatic refresh
- Secure password hashing with bcrypt
- Two-factor authentication support (TOTP)
- Account lockout after failed attempts
- Email verification for new accounts

### **Role-Based Access Control (RBAC)**
- Granular permission system
- Hierarchical role structure
- Default system roles:
  - `super_admin` - Full system access
  - `admin` - Administrative access
  - `governance_manager` - Governance oversight
  - `compliance_officer` - Compliance monitoring
  - `it_manager` - IT operations management
  - `security_analyst` - Security monitoring
  - `auditor` - Audit and review access
  - `employee` - Standard user access
  - `guest` - Limited read-only access

### **User Management**
- Complete CRUD operations for users and roles
- User profile management
- Department and organizational structure
- Manager-employee relationships
- Bulk user operations
- User status management (Active, Inactive, Suspended, Pending)

<<<<<<< HEAD
=======
### **Document & Policy Management**
- Comprehensive document management with version control
- Approval workflows for governance documents
- Document categorization and metadata management
- Advanced search and filtering capabilities
- Document relationships and compliance tracking

>>>>>>> ef39d768
### **Activity Logging & Audit Trail**
- Comprehensive user activity logging
- API request/response tracking
- Authentication events
- Permission changes
- Failed access attempts
- Exportable audit reports

### **Session Management**
- Secure session handling with database storage
- Multi-device session support
- Session expiration and cleanup
- Device and location tracking
- Remote session termination

### **Password Security**
- Strong password requirements
- Password history tracking (prevents reuse)
- Secure password reset flow
- Password expiration policies
- Breach detection integration ready

### **Rate Limiting & Security**
- API rate limiting to prevent abuse
- Helmet.js security headers
- CORS protection
- SQL injection prevention
- XSS protection
- Input validation and sanitization

### **Responsive UI**
- Mobile-friendly interface
- Dark mode support
- Accessible design
- Real-time updates
- Progressive web app features

## 📚 API Documentation

### Authentication Endpoints
- `POST /api/auth/register` - User registration
- `POST /api/auth/login` - User login
- `POST /api/auth/refresh` - Token refresh
- `POST /api/auth/logout` - User logout
- `GET /api/auth/me` - Current user info
- `POST /api/auth/verify-email` - Email verification

### User Management Endpoints
- `GET /api/users` - List users (with pagination and filtering)
- `GET /api/users/:userId` - Get user details
- `POST /api/users` - Create new user
- `PUT /api/users/:userId` - Update user
- `DELETE /api/users/:userId` - Deactivate user
- `POST /api/users/:userId/roles` - Assign roles to user
- `DELETE /api/users/:userId/roles/:roleId` - Remove role from user

<<<<<<< HEAD
=======
### Document Management Endpoints
- `GET /api/documents` - List documents with filtering and pagination
- `GET /api/documents/categories` - Get document categories
- `GET /api/documents/:id` - Get specific document with versions
- `POST /api/documents` - Create new document
- `PUT /api/documents/:id` - Update document
- `DELETE /api/documents/:id` - Delete document
- `POST /api/documents/:id/versions` - Create new version

### Workflow Management Endpoints
- `GET /api/document-workflows` - List workflows with filtering
- `GET /api/document-workflows/:id` - Get specific workflow with steps
- `POST /api/document-workflows` - Create new approval workflow
- `POST /api/document-workflows/:id/approve/:stepId` - Approve/reject workflow step
- `DELETE /api/document-workflows/:id` - Cancel workflow
- `GET /api/document-workflows/my-tasks` - Get tasks assigned to current user

>>>>>>> ef39d768
### Role Management Endpoints
- `GET /api/roles` - List roles
- `GET /api/roles/:roleId` - Get role details
- `POST /api/roles` - Create new role
- `PUT /api/roles/:roleId` - Update role
- `DELETE /api/roles/:roleId` - Deactivate role
- `POST /api/roles/:roleId/permissions` - Assign permissions to role
- `GET /api/roles/permissions/all` - List all permissions

### Governance & Compliance Endpoints
- `GET /api/defender-entities/sync` - Sync Defender entities
- `GET /api/defender-alerts/sync` - Sync Defender alerts
- `GET /api/defender-files/sync` - Sync Defender files
- `POST /api/feedback` - Submit feedback
- `GET /api/escalations` - View escalations

## 🔧 Security & Configuration

### Environment Security
- Use strong, unique JWT secrets in production
- Enable HTTPS in production
- Use environment variables for all secrets
- Regular security updates

### Database Security
- Use connection pooling
- Enable SSL for database connections
- Regular backups and encryption at rest
- Principle of least privilege for database users

### Application Security
- Input validation on all endpoints
- SQL injection prevention with parameterized queries
- XSS protection with content security policy
- Regular dependency updates

## 📈 Monitoring & Maintenance

### Health Checks
- API health endpoint: `GET /api/health`
- Database connectivity monitoring
- Session cleanup automation
- Failed login attempt monitoring

### Logging
- Application logs with structured format
- Audit trail in database
- Error tracking and alerting
- Performance monitoring
<<<<<<< HEAD
=======


## 🔧 Security & Configuration

### Environment Security
- Use strong, unique JWT secrets in production
- Enable HTTPS in production
- Use environment variables for all secrets
- Regular security updates

### Database Security
- Use connection pooling
- Enable SSL for database connections
- Regular backups and encryption at rest
- Principle of least privilege for database users

### Application Security
- Input validation on all endpoints
- SQL injection prevention with parameterized queries
- XSS protection with content security policy
- Regular dependency updates

## 📈 Monitoring & Maintenance

### Health Checks
- API health endpoint: `GET /api/health`
- Database connectivity monitoring
- Session cleanup automation
- Failed login attempt monitoring

### Logging
- Application logs with structured format
- Audit trail in database
- Error tracking and alerting
- Performance monitoring
>>>>>>> ef39d768

## Next Steps / Roadmap

To continue enhancing the framework and dashboard:

1. **✅ User Management & Security (COMPLETED)**
	- ✅ Authentication, authorization, and audit logging implemented
	- ✅ Role-based access control with granular permissions
	- ✅ Session management and security features

2. **Content Integration:**
	- Parse and render Markdown documentation within the dashboard
	- Organize content by framework domains, processes, and compliance requirements
	- Add search, filtering, and cross-referencing capabilities

3. **Enhanced UI/UX:**
	- Design navigation and dashboards that reflect the structure of the framework
	- Implement advanced user management interfaces
	- Add real-time notifications and alerts

4. **Compliance & Reporting:**
	- Integrate compliance checklists, reporting tools, and benchmarking features
	- Automated compliance monitoring and alerting
	- Export capabilities for audit reports

5. **Automation & Workflows:**
	- Enable workflow automation for governance processes (e.g., registration, offboarding, audits)
	- Integration with external systems and APIs
	- Automated policy enforcement

6. **Advanced Features:**
	- Multi-tenant support for organizations
	- Advanced analytics and dashboards
	- Mobile application development

## Contributing

Contributions are welcome! Please see the main repository documentation for guidelines and priorities. Focus areas include:
- Upgrading page content to reflect the framework
- Improving UI/UX
- Integrating documentation and compliance tools

---

## 🚦 Development
<<<<<<< HEAD

### Running in Development Mode
```bash
# Backend with auto-reload (if nodemon is installed)
npm run dev:server

# Frontend with hot reload
npm run dev

# Both simultaneously (if concurrently is installed)
npm run dev:all
```

=======

### Running in Development Mode
```bash
# Backend with auto-reload (if nodemon is installed)
npm run dev:server

# Frontend with hot reload
npm run dev

# Both simultaneously (if concurrently is installed)
npm run dev:all
```

>>>>>>> ef39d768
### Testing
```bash
# Run all tests (when test suite is implemented)
npm test

# Run with coverage
npm run test:coverage

# Run specific test suite
npm run test:auth
npm run test:users
npm run test:roles
```

### Database Migrations
```bash
# Run pending migrations (when migration system is implemented)
npm run migrate

# Rollback last migration
npm run migrate:rollback

# Reset database (development only)
npm run db:reset
```

**Note:** This framework and dashboard are under active development with production-ready user management. For authoritative framework content, refer to the Markdown files in the repository root or the [Table of Contents](../Table-of-Contents.md).
<<<<<<< HEAD


## 🤝 Contributing

Contributions are welcome! Please see the main repository documentation for guidelines and priorities. Focus areas include:
- Enhancing user management features
- Improving UI/UX design
- Integrating documentation and compliance tools
- Adding automated testing
- Performance optimization

1. Fork the repository
2. Create a feature branch
3. Make your changes
4. Add tests for new functionality
5. Ensure all tests pass
6. Submit a pull request

## 🆘 Support

For support and questions:
- Check the comprehensive documentation above
- Review the API endpoints and authentication flow
- Check the audit logs for troubleshooting
- Refer to the [Repository Table of Contents](../Table-of-Contents.md)
- Contact the development team

## 📄 License

=======


## 🤝 Contributing

Contributions are welcome! Please see the main repository documentation for guidelines and priorities. Focus areas include:
- Enhancing user management features
- Improving UI/UX design
- Integrating documentation and compliance tools
- Adding automated testing
- Performance optimization

1. Fork the repository
2. Create a feature branch
3. Make your changes
4. Add tests for new functionality
5. Ensure all tests pass
6. Submit a pull request

## 🆘 Support

For support and questions:
- Check the comprehensive documentation above
- Review the API endpoints and authentication flow
- Check the audit logs for troubleshooting
- Refer to the [Repository Table of Contents](../Table-of-Contents.md)
- Contact the development team

## 📄 License

This project is licensed under the MIT License - see the LICENSE file for details.


## 🤝 Contributing

Contributions are welcome! Please see the main repository documentation for guidelines and priorities. Focus areas include:
- Enhancing user management features
- Improving UI/UX design
- Integrating documentation and compliance tools
- Adding automated testing
- Performance optimization

1. Fork the repository
2. Create a feature branch
3. Make your changes
4. Add tests for new functionality
5. Ensure all tests pass
6. Submit a pull request

## 🆘 Support

For support and questions:
- Check the comprehensive documentation above
- Review the API endpoints and authentication flow
- Check the audit logs for troubleshooting
- Refer to the [Repository Table of Contents](../Table-of-Contents.md)
- Contact the development team

## 📄 License

>>>>>>> ef39d768
This project is licensed under the MIT License - see the LICENSE file for details.

## Learn More

- [Repository Table of Contents](../Table-of-Contents.md) — All documents and directories
- [Next.js Documentation](https://nextjs.org/docs) — Next.js features and API
- [Learn Next.js](https://nextjs.org/learn) — Interactive Next.js tutorial
- [Next.js GitHub repository](https://github.com/vercel/next.js/)

## Deploy on Vercel

The easiest way to deploy your Next.js app is to use the [Vercel Platform](https://vercel.com/new?utm_medium=default-template&filter=next.js&utm_source=create-next-app&utm_campaign=create-next-app-readme) from the creators of Next.js.

Check out our [Next.js deployment documentation](https://nextjs.org/docs/deployment) for more details.

---

**The user management system is now fully integrated into the ICT Governance Framework and ready for production use with proper security measures and scalable architecture.**<|MERGE_RESOLUTION|>--- conflicted
+++ resolved
@@ -88,7 +88,6 @@
 ```
 
 The frontend application will be available at `http://localhost:3000`
-<<<<<<< HEAD
 
 ## 📋 Default Admin Account
 
@@ -123,42 +122,6 @@
   }'
 ```
 
-=======
-
-## 📋 Default Admin Account
-
-After running the database schema, you can create a super admin account by registering through the UI or using the API directly. The first user should be assigned the `super_admin` role manually in the database.
-
-### Option 1: Register through UI
-1. Navigate to `http://localhost:3000/auth?mode=register`
-2. Fill out the registration form
-3. After registration, manually update the user's role in the database:
-
-```sql
--- Find your user ID
-SELECT user_id, username, email FROM users WHERE email = 'your-email@example.com';
-
--- Assign super_admin role
-INSERT INTO user_roles (user_id, role_id, assigned_by, assignment_reason)
-VALUES ('YOUR_USER_ID', 'ROLE_SUPER_ADMIN', 'YOUR_USER_ID', 'Initial super admin setup');
-```
-
-### Option 2: Create directly via API
-```bash
-curl -X POST http://localhost:4000/api/auth/register \
-  -H "Content-Type: application/json" \
-  -d '{
-    "username": "admin",
-    "email": "admin@example.com",
-    "password": "AdminPass123!",
-    "firstName": "System",
-    "lastName": "Administrator",
-    "department": "IT",
-    "jobTitle": "System Administrator"
-  }'
-```
-
->>>>>>> ef39d768
 Then assign the super_admin role using the SQL command above.
 
 ## 🔐 Key Features
@@ -193,8 +156,6 @@
 - Bulk user operations
 - User status management (Active, Inactive, Suspended, Pending)
 
-<<<<<<< HEAD
-=======
 ### **Document & Policy Management**
 - Comprehensive document management with version control
 - Approval workflows for governance documents
@@ -202,7 +163,7 @@
 - Advanced search and filtering capabilities
 - Document relationships and compliance tracking
 
->>>>>>> ef39d768
+
 ### **Activity Logging & Audit Trail**
 - Comprehensive user activity logging
 - API request/response tracking
@@ -259,8 +220,6 @@
 - `POST /api/users/:userId/roles` - Assign roles to user
 - `DELETE /api/users/:userId/roles/:roleId` - Remove role from user
 
-<<<<<<< HEAD
-=======
 ### Document Management Endpoints
 - `GET /api/documents` - List documents with filtering and pagination
 - `GET /api/documents/categories` - Get document categories
@@ -278,7 +237,6 @@
 - `DELETE /api/document-workflows/:id` - Cancel workflow
 - `GET /api/document-workflows/my-tasks` - Get tasks assigned to current user
 
->>>>>>> ef39d768
 ### Role Management Endpoints
 - `GET /api/roles` - List roles
 - `GET /api/roles/:roleId` - Get role details
@@ -328,9 +286,6 @@
 - Audit trail in database
 - Error tracking and alerting
 - Performance monitoring
-<<<<<<< HEAD
-=======
-
 
 ## 🔧 Security & Configuration
 
@@ -365,7 +320,6 @@
 - Audit trail in database
 - Error tracking and alerting
 - Performance monitoring
->>>>>>> ef39d768
 
 ## Next Steps / Roadmap
 
@@ -411,7 +365,6 @@
 ---
 
 ## 🚦 Development
-<<<<<<< HEAD
 
 ### Running in Development Mode
 ```bash
@@ -425,21 +378,6 @@
 npm run dev:all
 ```
 
-=======
-
-### Running in Development Mode
-```bash
-# Backend with auto-reload (if nodemon is installed)
-npm run dev:server
-
-# Frontend with hot reload
-npm run dev
-
-# Both simultaneously (if concurrently is installed)
-npm run dev:all
-```
-
->>>>>>> ef39d768
 ### Testing
 ```bash
 # Run all tests (when test suite is implemented)
@@ -467,8 +405,6 @@
 ```
 
 **Note:** This framework and dashboard are under active development with production-ready user management. For authoritative framework content, refer to the Markdown files in the repository root or the [Table of Contents](../Table-of-Contents.md).
-<<<<<<< HEAD
-
 
 ## 🤝 Contributing
 
@@ -497,7 +433,7 @@
 
 ## 📄 License
 
-=======
+This project is licensed under the MIT License - see the LICENSE file for details.
 
 
 ## 🤝 Contributing
@@ -529,37 +465,6 @@
 
 This project is licensed under the MIT License - see the LICENSE file for details.
 
-
-## 🤝 Contributing
-
-Contributions are welcome! Please see the main repository documentation for guidelines and priorities. Focus areas include:
-- Enhancing user management features
-- Improving UI/UX design
-- Integrating documentation and compliance tools
-- Adding automated testing
-- Performance optimization
-
-1. Fork the repository
-2. Create a feature branch
-3. Make your changes
-4. Add tests for new functionality
-5. Ensure all tests pass
-6. Submit a pull request
-
-## 🆘 Support
-
-For support and questions:
-- Check the comprehensive documentation above
-- Review the API endpoints and authentication flow
-- Check the audit logs for troubleshooting
-- Refer to the [Repository Table of Contents](../Table-of-Contents.md)
-- Contact the development team
-
-## 📄 License
-
->>>>>>> ef39d768
-This project is licensed under the MIT License - see the LICENSE file for details.
-
 ## Learn More
 
 - [Repository Table of Contents](../Table-of-Contents.md) — All documents and directories
